--- conflicted
+++ resolved
@@ -25,10 +25,8 @@
     # resume_builder web URLs
     path('web/', include('resume_builder.web.urls')),
     path('web/', include('accounts.web.urls')),
-<<<<<<< HEAD
     path('', include('dashboard.urls')),
-=======
->>>>>>> 04fcb6d4
+
 ]
 apis_patterns = [
     path('api/v1/schema/', SpectacularAPIView.as_view(), name='schema'),
